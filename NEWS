--- conflicted
+++ resolved
@@ -1,8 +1,8 @@
-<<<<<<< HEAD
-accrualPlot 0.3.1
+
+accrualPlot 0.3.3
 ------------------
 removal of possibility to pass dates are strings
-=======
+
 accrualPlot 0.3.2
 ------------------
 Adapt x-axis labeling for accrual_plot_cum and accrual_plot_predict
@@ -10,7 +10,6 @@
 accrualPlot 0.3.1
 ------------------
 bug fix for accrual_plot_abs
->>>>>>> 51aa439d
 
 accrualPlot 0.3.0
 ------------------

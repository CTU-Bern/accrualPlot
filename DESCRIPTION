--- conflicted
+++ resolved
@@ -1,11 +1,7 @@
 Package: accrualPlot
 Type: Package
 Title: Accrual plots and predictions for clinical trials
-<<<<<<< HEAD
-Version: 0.3.1
-=======
-Version: 0.3.2
->>>>>>> 51aa439d
+Version: 0.3.3
 Authors@R: 
     c(
     person(given = "Lukas", family = "Bütikofer", role = c("cre", "aut"),

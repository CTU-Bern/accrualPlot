--- conflicted
+++ resolved
@@ -867,167 +867,4 @@
     abline(h=target,lty=2)
   }
 
-}
-<<<<<<< HEAD
-=======
-
-
-#**********************************************************************************#
-
-#' accrual_table
-#'
-#'Table of recruitment overview by site,
-#'including name of site, start date, time recruiting, number of patients recruited and
-#'rate of recruitment
-#'
-#' @param accrual_df  accrual data frame produced by accrual_create_df potentially with by option (i.e. as a list)
-#	  with by option, a line is added for each element in the list
-#' @param overall logical, indicates that accrual_df contains a summary with all sites (only if by is not NA)
-#' @param name_overall name of the summary with all sites (if by is not NA and overall==TRUE)
-#' @param pos_overall overall in last or first row (if by is not NA and overall==TRUE)
-#' @param start_date start_date: date when recruitment started, single character or date,
-#	  or "common" if the same date should be used for all sites,
-#		if not given the first enrollment date is used as start_date
-#' @param format_start_date format of the start date, ignored if start_date is a date
-#' @param current_date date of the data export or database freeze, single character or date
-#	  or "common" if the same date should be used for all sites,
-#		if not given the latest enrollment date is used for each site
-#' @param format_current_date format of the current date, ignored if current_date is a date
-#' @param unit time unit for time recruiting and the rate, any of "month","year","week","day"
-#' @param format_table_date format of start date in table
-#' @param format_time format of time recruiting in table
-#' @param format_rrate format of recruitment rate in table
-#' @param header header: include header, TRUE, NULL or character vector of length 5
-#'
-#' @return Data frame with name of the site, accrual start date, time accruing,
-#'  number of patients accrued and accrual rate.
-#'
-#' @export
-#'
-#' @examples
-#' set.seed(2020)
-#' enrollment_dates <- as.Date("2018-01-01") + sort(sample(1:30, 50, replace=TRUE))
-#' centers<-sample(c("Site 1","Site 2","Site 3"),length(enrollment_dates),replace=TRUE)
-#' accrual_df<-accrual_create_df(enrollment_dates,by=centers)
-#' accrual_table(accrual_df)
-#'
-#' #format
-#' accrual_table(accrual_df,format_time="%1.1f",format_rrate="%1.1f")
-#'
-#' #unit
-#' accrual_table(accrual_df,unit="day")
-#'
-#' #common start and current dates
-#' accrual_table(accrual_df,unit="day",start_date="common",current_date="common")
-#' accrual_table(accrual_df,unit="day",start_date=as.Date("2017-12-31"),
-#'     current_date=as.Date("2018-03-01"))
-#'
-#'
-accrual_table<-function(accrual_df,
-                        overall=TRUE,name_overall="Overall",pos_overall=c("last","first"),
-                        start_date=NA,format_start_date="%d%b%Y",
-                        current_date=NA,format_current_date="%d%b%Y",
-                        unit=c("month","year","week","day"),
-                        format_table_date="%d%b%Y",format_time="%1.0f",format_rrate="%1.2f",
-                        header=TRUE) {
-
-
-  unit<-match.arg(unit)
-  pos_overall<-match.arg(pos_overall)
-
-  scales<-data.frame(unit=c("year","month","week","day"),scale=c(365,30,7,1),name=c("Years","Months","Weaks","Days"))
-  scale<-scales$scale[scales$unit==unit]
-  uname<-scales$name[scales$unit==unit]
-
-  if (is.data.frame(accrual_df)) {
-    accrual_df<-list(accrual_df)
-    overall<-FALSE
-    nhead<-4
-  } else {
-    nhead<-5
-    stopifnot((is.data.frame(accrual_df[[1]])))
-  }
-  lc<-length(accrual_df)
-
-  if (!is.na(start_date)) {
-    if (inherits(start_date,"Date")) {
-      sdate<-start_date
-    } else {
-      if (start_date=="common") {
-        sdate<-min(do.call("c",lapply(accrual_df,function(x) min(x$Date))))
-      } else {
-        sdate<-as.Date(start_date,format=format_start_date)
-      }
-    }
-  }
-
-  if (!is.na(current_date)) {
-    if (inherits(current_date,"Date")) {
-      end_date<-current_date
-    } else {
-      if (current_date=="common") {
-        end_date<-max(do.call("c",lapply(accrual_df,function(x) max(x$Date))))
-      } else {
-        end_date<-as.Date(current_date,format=format_current_date)
-      }
-    }
-  }
-
-  tab<-numeric(0)
-
-  for (i in 1:lc) {
-    nrec<-max(accrual_df[[i]]$Cumulative)
-
-    si<-min(accrual_df[[i]]$Date[accrual_df[[i]]$Cumulative>0])
-    if (is.na(start_date)) {
-      sdate<-si
-    }
-
-    ei<-max(accrual_df[[i]]$Date[accrual_df[[i]]$Cumulative==max(accrual_df[[i]]$Cumulative)])
-    if (is.na(current_date)) {
-      end_date<-ei
-    }
-
-    trec<-as.numeric(end_date-sdate)/scale
-    if (end_date==sdate) {trec<-0.5/scale}
-
-    rrate<-nrec/trec
-
-
-    tabi<-c(name=names(accrual_df)[[i]],start_date=format(sdate,format_table_date),
-            time=sprintf(format_time,trec),n=nrec,rate=sprintf(format_rrate,rrate))
-    tab<-data.frame(rbind(tab,tabi))
-  }
-
-  if (overall==TRUE) {
-	if (pos_overall=="last") {
-		tab<-rbind(tab[tab$name!=name_overall,],tab[tab$name==name_overall,])
-	} else {
-		tab<-rbind(tab[tab$name==name_overall,],tab[tab$name!=name_overall,])
-	}
-  } else {
-	if (!is.null(tab$name)) {
-		tab<-tab[tab$name!=name_overall,]
-	}
-  }
-
-  if (!is.null(header)) {
-    if (length(header)==1) {
-      if (header==TRUE) {
-        head<-c("Center","First patient in",paste0(uname," accruing"),
-                "Patients accrued",
-                paste0("Accrual rate (per ",unit,")"))
-        if (nhead==4) {
-          head<-head[-1]
-        }
-        tab<-rbind(head,tab)
-      }
-    }
-  }
-
-  return(tab)
-}
-
-
-#**********************************************************************************#
->>>>>>> de16b5b2
+}
#' accrual_plot_predict
#'
#' Generates an accrual predction plot based on vector with enrollment dates and a target sample size.
#' Optionally the enrolled and targeted sites can be included.
#'
#' @param accrual_df accrual data frame produced by accrual_create_df (optionally with by option as a list)
#'        or dates on which patients are enrolled as date or character vector
#' @param format_enrollment_dates single character identifying the format of the dates,
#'        ignored if accrual_df is a data frame or a date vector
#' @param target target sample size, can be a vector with the same length as accrual_df
#' @param start_date date when recruitment started,
#'		single character/date, or a vector with the same length as accrual_df,
#'		if not given the first enrollment date is used as start_date,
#' @param format_start_date format of the start date, ignored if start_date is a date
#' @param current_date date of the data export or database freeze,
#'		single character/date, or a vector with the same length as accrual_df,
#'		if not given the latest enrollment date is used,
#' @param format_current_date format of the current date, ignored if current_date is a date
#' @param fill_up whether to fill up days where no recruitment was observed,
#'		otherwise these points do not contribute to the regression, default is yes
#' @param wfun function to calculate the weights based on the accrual data frame, default is
#'		wfun<-function(x) seq(1 / nrow(x), 1, by = 1/nrow(x))
#' @param center_start_dates dates on which centers are enrolled as character or date vector,
#'		required if center information should be shown
#' @param format_center_start_dates format of the center start date, ignored if enrollment_dates are dates
#' @param targetc  target number of centers, required if center information should be shown,
#'		can be a vector with the same length as accrual_df
#' @param center_label label for the center strip od axis
#' @param design design options for the addition of the center
#'		1: barplots, 2 (default): strip below plot, 3: strip within plot, above line, 4: strip within plot, below line
#' @param center_colors colors to be used for the strip with the centers, a vector of length targetc
#' @param center_legend either "number" to plot numbers in the center strip or "strip" to add a legend strip,
#'		requires specification of center_colors
#' @param legend_text_size  size of the text of the center or legend strip, only has a function
#		if center and center_legend is specified
#' @param pos_prediction position of text with predicted end date, out, in or none
#' @param label_prediction label for predicted end date
#' @param cex_prediction text size for predicted end date
#' @param format_prediction date format for predicted end date
#' @param ylim limits for y-axis, can be a vector with the same length as accrual_df
#' @param xlim limits for x-axis, can be a vector with the same length as accrual_df
#' @param ylab y-axis label
#' @param xlabformat format of date on x-axis
#' @param xlabn integer giving the desired number of intervals for the xlabel, default=5
#' @param xlabminn nonnegative integer giving the minimal number of intervals
#' @param xlabformat format of date on x-axis
#' @param xlabpos position of the x-label, can be a vector with the same length as accrual_df
#' @param xlabsrt rotation of x-axis labels in degrees
#' @param xlabadj adjustment of x-label, numeric vector with length 1 or 2 for different adjustment in x- and y-direction
#' @param xlabcex size of x-axis label
#' @param mar vector of length 4 (bottom, left, top, right margins), overwrite default margins
#' @param ... further options passed to plot() and axis()
#'
#' @return A plot with cumulative accrual and the prediction to the end date.
#'
#' @export
#'
#' @importFrom grDevices heat.colors
#'
#' @examples
#' #Data
#' set.seed(2020)
#' enrollment_dates <- as.Date("2018-01-01") + sort(sample(1:30, 50, replace=TRUE))
#' center_start_dates<-enrollment_dates[sample(1:length(enrollment_dates),5)]
#'
#' #Default plot
#' accrual_df<-accrual_create_df(enrollment_dates)
#' accrual_plot_predict(accrual_df=accrual_df,target=100)
#' accrual_plot_predict(accrual_df=enrollment_dates,target=100)
#'
#' #Include site
#' accrual_plot_predict(accrual_df=accrual_df,target=100,
#'      center_start_dates=center_start_dates,targetc=10,center_label="Site")
#' accrual_plot_predict(accrual_df=accrual_df,target=100,
#'      center_start_dates=center_start_dates,targetc=10,
#'      center_colors=heat.colors(10),center_legend="strip")
#'
#' #Design for site
#' accrual_plot_predict(accrual_df=accrual_df,target=100,
#'      center_start_dates=center_start_dates,targetc=10,design=1)
#'
#' #Format prediction end date
#' accrual_plot_predict(accrual_df=accrual_df,target=100,
#'      pos_prediction="in",label_prediction="End of accrual: ",cex_prediction=1.2,
#'      format_prediction="%Y-%m-%d",ylim=c(0,150))
#'
#' #Format plot
#' accrual_plot_predict(accrual_df=accrual_df,target=100,
#'      ylab="No of recruited patients",ylim=c(0,150),
#'      xlabcex=1.2,xlabsrt=30,xlabn=5,xlabmin=5,
#'      mgp=c(3,0.5,0),cex.lab=1.2,cex.axis=1.2)
#'
#' #accrual_df with by option
#' set.seed(2020)
#' centers<-sample(c("Site 1","Site 2","Site 3"),length(enrollment_dates),replace=TRUE)
#' accrual_df<-accrual_create_df(enrollment_dates,by=centers)
#' par(mfcol=c(2,2))
#' accrual_plot_predict(accrual_df=accrual_df,target=c(30,30,30,100))
#'

accrual_plot_predict<-function(accrual_df,
                               format_enrollment_dates="%d%b%Y",
                               target,
                               start_date=NA,format_start_date="%d%b%Y",
                               current_date=NA,format_current_date="%d%b%Y",
                               fill_up=c("yes","no"),wfun=function(x) seq(1 / nrow(x), 1, by = 1/nrow(x)),
                               center_start_dates=NA,format_center_start_dates="%d%b%Y",
                               targetc=NA,
                               center_label="Centers",
                               design=2,
                               center_colors=NA,center_legend=c("number","strip"),legend_text_size=0.7,
                               pos_prediction=c("out","in","none"),label_prediction="Predicted end date: ",
                               cex_prediction=1.1,format_prediction="%B %d, %Y",
                               ylim=NA,xlim=NA,
                               ylab="Recruited patients",
                               xlabformat="%d%b%Y",
							   xlabn=5,xlabminn= xlabn %/% 2,
							   xlabpos=NA,xlabsrt=45,xlabadj=c(1,1),xlabcex=1,
                               mar=NA,...) {

  fill_up<-match.arg(fill_up)
  pos_prediction<-match.arg(pos_prediction)
  center_legend<-match.arg(center_legend)

  stopifnot(design>0 & design<=4)

  if (center_legend=="strip") {
    stopifnot(!is.na(center_colors[1]))
  }

  if (!is.na(sum(mar))) {
    stopifnot(length(mar)==4)
    par(mar=mar)
  }


  #via enrollment dates
  #####################
  if (mode(accrual_df) %in% c("logical","numeric","complex","character")) {

    if (!inherits(accrual_df,"Date")) {
      accrual_df<-as.Date(accrual_df,format=format_enrollment_dates)
    }


    #current date
    if (!is.na(current_date)) {
      if (!inherits(current_date,"Date")) {
        current_date<-as.Date(current_date,format=format_current_date)
      }
    } else {
      current_date<-max(accrual_df)
    }

    #start date

    if (!is.na(start_date)) {
      if (!inherits(start_date,"Date")) {
        start_date<-as.Date(start_date,format=format_start_date)
      }
    } else {
      start_date<-min(accrual_df)
    }

    #accrual data frame

    accrual_df<-accrual_create_df(accrual_df,
                                  format_enrollment_dates=format_enrollment_dates,
                                  start_date=start_date,format_start_date=format_start_date,
                                  current_date=current_date,format_current_date=format_current_date)

    accrual_df0<-accrual_df
    accrual_df0<-rbind(data.frame(Date=start_date,Freq=0,Cumulative=0),accrual_df0)

	accrual_df<-list(accrual_df)
	accrual_df0<-list(accrual_df0)

  } else {

    #via accrual_df
    #####################

    if (is.data.frame(accrual_df)) {
	  accrual_df<-list(accrual_df)
    }


	target<-mult(target)
	targetc<-mult(targetc)
	current_date<-mult(current_date)
	start_date<-mult(start_date)
	xlabpos<-mult(xlabpos)

	if (mode(xlim) %in% c("logical","numeric","complex","character")) {
		xlim<-rep(list(xlim),length(accrual_df))
	} else {
		stopifnot(length(xlim)==length(accrual_df))
	}
	if (mode(ylim) %in% c("logical","numeric","complex","character")) {
		ylim<-rep(list(ylim),length(accrual_df))
	} else {
		stopifnot(length(ylim)==length(accrual_df))
	}

	accrual_df0<-vector(mode = "list", length = length(accrual_df))

    for (i in 1:length(accrual_df)) {

		accrual_dfi<-accrual_df[[i]]

		if (!is.na(current_date[i])) {
		  if (!inherits(current_date[i],"Date")) {
			cdate<-as.Date(current_date[i],format=format_current_date)
		  } else {
			cdate<-current_date[i]
		  }
		  stopifnot(cdate >= max(accrual_dfi$Date))

		  if (cdate != max(accrual_dfi$Date)) {
			accrual_dfi<-rbind(accrual_dfi,
							  data.frame(Date=cdate,Freq=0,Cumulative=max(accrual_dfi$Cumulative)))
		  }
		} else {
		  cdate<-max(accrual_dfi$Date)
		}

		if (!is.na(start_date[i])) {
		  if (!inherits(start_date[i],"Date")) {
			sdate<-as.Date(start_date[i],format=format_start_date)
		  } else {
			sdate<-start_date[i]
		  }
		  stopifnot(sdate <= min(accrual_dfi$Date))

		  if (sdate != min(accrual_dfi$Date))  {
			accrual_dfi<-rbind(data.frame(Date=sdate,Freq=0,Cumulative=0),accrual_dfi)
			adf0<-accrual_dfi
		  } else {
			adf0<-accrual_dfi
			adf0<-rbind(data.frame(Date=sdate,Freq=0,Cumulative=0),adf0)
		  }
		} else {
		  sdate<-min(accrual_dfi$Date)
		  adf0<-accrual_dfi
		  adf0<-rbind(data.frame(Date=sdate,Freq=0,Cumulative=0),adf0)
		}
		accrual_df[[i]]<-accrual_dfi
		accrual_df0[[i]]<-adf0
	}
  }

  #centers
  ##########

  cs<-vector(mode = "list", length = length(accrual_df))
  for (i in 1:length(accrual_df)) {
	if (mode(center_start_dates) %in% c("logical","numeric","complex","character")) {
		center_start_datesi<-center_start_dates
	} else {
		stopifnot(length(accrual_df)==length(center_start_dates))
		center_start_datesi<-center_start_dates[[i]]
	}

    if (!is.na(max(center_start_datesi))) {

		if (inherits(center_start_datesi,"Date")) {
		  format_center_start_dates<-"%Y-%m-%d"
		}

		csi<-accrual_create_df(center_start_datesi,format_enrollment_dates=format_center_start_dates)
		cs[[i]]<-csi

		if (is.na(targetc[i])) {
		  targetc[i]<-max(csi$Cumulative)
		}
	}
  }

  for (k in 1:length(accrual_df)) {

	  accrual_dfi<-accrual_df[[k]]
	  accrual_df0i<-accrual_df0[[k]]
	  csk<-cs[[k]]

	  if (is.na(start_date[k])) {
		sdate<-min(accrual_dfi$Date)
	  } else {
		sdate<-start_date[k]
	  }
	  if (!is.null(cs[[k]])) {
		  #use start center if earlier than recruitment
		  if (min(csk$Date) < sdate) {
			sdate<-min(csk$Date)
		  }
	  }

	  if (is.na(current_date[k])) {
		cdate<-max(accrual_dfi$Date)
	  } else {
		cdate<-current_date[k]
	  }

	  #model and prediction
	  #######################

	  m1<-accrual_linear_model(accrual_dfi,
							   start_date=sdate,format_start_date=format_start_date,
							   current_date=cdate,format_current_date=format_current_date,
							   fill_up=fill_up,wfun=wfun)

	  #from last recruited patient:
	  end_date<-accrual_predict(accrual_dfi,m1,target[k],current_date=cdate,format_current_date="%d%b%Y")

	  if (sum(!is.na(xlim[[k]]))==0) {
		xlimk<-c(min(accrual_dfi$Date),end_date)
		xlabs<-pretty(x=xlimk,n=xlabn,min.n=xlabminn)
		xlimk<-c(min(xlimk,xlabs),max(xlimk,xlabs))
	  } else {
		xlimk<-xlim[[k]]
		xlabs<-pretty(x=xlimk,n=xlabn,min.n=xlabminn)
	    xlabs<-xlabs[xlabs>=xlimk[1] & xlabs <=xlimk[2]]
	  }

	  #plot setup
	  #######

	  ymin<-0

	  if (pos_prediction %in% c("in","none")) {
		margin_top<-1
	  } else {
		margin_top<-2
	  }
	  if (is.na(sum(mar))) {
		par(mar=c(5,4.3,margin_top,1))
	  }

	  #centers
	  if (!is.null(cs[[k]])) {

		if (design==1) {
		  diffs<-c(csk$Date[-1],cdate)-csk$Date

		  if (is.na(sum(mar))) {
			par(mar=c(5,4.3,margin_top,4))
		  }

		  b<-barplot(csk$Cumulative,space=0,width=as.numeric(diffs),
					 ylim=c(0,targetc[k]),col="gray90",border="gray90",axes=FALSE,
					 xlim=c(0,max(end_date-csk$Date)))
		  axis(side=4,las=1,col="gray60",col.axis="gray60")
		  mtext(center_label,side=4,cex=1.2,line=2.2,col="gray70")

		  par(new=T)
		} else {

		  margin_bottom<-5

		  if (center_legend=="number") {
			margin_right<-1
		  } else {
			margin_right<-2.5
		  }

		  if (design==2) {
			margin_bottom<-6.5
		  }

		  if (design==4) {
			ymin<--target[k]/15
		  }

		  if (is.na(sum(mar))) {
			par(mar=c(margin_bottom,4.3,margin_top,margin_right))
		  }
		}
	  }

	  if (sum(!is.na(ylim[[k]]))==0) {
		ylimk<-c(ymin,target[k])
	  } else {
		ylimk<-ylim[[k]]
	  }

	  #plot raw data
	  #########

	  if (!is.null(cs[[k]]) & design==1) {
		plot(0,type="n",ylim=ylimk,xlim=xlimk,
			 axes=FALSE,xlab="",ylab=ylab,
			 yaxs = "i",...)
		box(bty="c")
	  } else {
		plot(0,type="n",ylim=ylimk,xlim=xlimk,
			 axes=FALSE,xlab="",ylab=ylab,...)
		box()
	  }

	  #xlabel:
	  xlabsl<-format(xlabs, xlabformat)
	  axis(side=1,at=xlabs,labels=rep("",length(xlabs)),...)
	  if (is.na(xlabpos[k])) {
		xlabposk<-par("usr")[3]-(par("usr")[4]-par("usr")[3])/30
	  } else {
		xlabposk<-xlabpos[k]
	  }
	  text(x=xlabs,y=xlabposk,srt=xlabsrt,labels=xlabsl,xpd=TRUE,adj=xlabadj,cex=xlabcex)

	  #ylabel:
	  axis(side=2,las=1,...)

	  #lines
	  #points(Cumulative~Date,data=accrual_dfi,cex=0.8)
	  #lines(Cumulative~Date,data=accrual_dfi,type="s")
	  lines(Cumulative~Date,data=accrual_df0i,type="s")


	  #plot model fit
	  ############

	  lp<-accrual_df0i[which.max(accrual_df0i$Date),]
	  lines(x=c(lp$Date,end_date),y=c(lp$Cumulative,target[k]),col="red",lty=2)
	  points(x=end_date,y=target[k],pch=8,col="red",xpd=TRUE)


	  #predicted end date
	  ############
	  if (pos_prediction!="none") {
		if (pos_prediction=="in") {
		  legend("topleft",paste0(label_prediction,format(end_date, format_prediction)),bty="n",
				 cex=cex_prediction)
		} else {
		  text(x=par("usr")[1],y=par("usr")[4],adj=c(0,-1), xpd=TRUE,
			   paste0(label_prediction,format(end_date, format_prediction)),cex=cex_prediction)
		}
	  }

	  #centers, design 2-4
	  #################

	  if (!is.null(cs[[k]]) & design!=1) {

		cdates<-c(csk$Date,cdate)
		centerw<-1

		#coordinates for plotting
		uc<-par("usr")
		lh <- par('cin')[2] * par('cex') * par('lheight')
		x_off <- diff(grconvertX(0:1, 'inches', 'user'))
		y_off <- diff(grconvertY(0:1, 'inches', 'user'))
		bwidth<-centerw*y_off*lh
		ypf<-function(yp1) {c(rep(yp1,2),rep(yp1 + bwidth,2))} #get position for barplot

		if (design==2) {

		  yp1<-uc[3] - par("mar")[1] * y_off*lh #at the bottom
		  yp1<-uc[3] - (par("mar")[1]-0.4) * y_off*lh #0.4 lines above the bottom
		  yp<-ypf(yp1)
		  ypl<-mean(yp)
		  xpl<-cdates[1]-(uc[2]-uc[1])/50
		  xadj<-1
		  label<-center_label
		}

		if (design==3) {
		  yp1<-0.85*uc[4]
		  yp<-ypf(yp1)
		  ypl<-1.03*max(yp)
		  xpl<-cdates[1]
		  xadj<-0
		  label<-center_label
		}

		if (design==4) {
		  yp1<-0.85*uc[3]
		  yp<-ypf(yp1)
		  ypl<-mean(yp)
		  xpl<-cdates[length(cdates)]+(uc[2]-uc[1])/50
		  xadj<-0
		  label<-center_label
		}


		for (i in 1:(length(cdates)-1)) {
		  nc<-csk$Cumulative[i]

		  if (is.na(center_colors[1])) {
			polygon(x=c(cdates[i],rep(cdates[i+1],2),cdates[i]),y=yp,
					xpd=TRUE,col="grey90",border="gray70")
		  } else {
			if (length(center_colors)==targetc[k]) {
			  cols<-rev(center_colors)
			} else {
			  cols<-rev(heat.colors(targetc[k]))
			  print("Length of center_colors does not correpsong to targetc, default scheme used")
			}
			polygon(x=c(cdates[i],rep(cdates[i+1],2),cdates[i]),y=yp,
					xpd=TRUE,col=cols[nc],border="black")
		  }
		}

		#legend
		text(x=xpl,y=ypl,labels=label,adj=xadj,xpd=TRUE)

		if (center_legend=="number") {
		  td<-(as.numeric(cdates)[-length(cdates)]+as.numeric(cdates)[-1])/2
		  text(x=td,y=mean(yp),labels=csk$Cumulative,xpd=TRUE,cex=legend_text_size)

		} else {

		  bwidth<-centerw*y_off*lh
		  pl<- 0.5 * x_off * lh
		  lxp<-par("usr")[2] + pl/2
		  ypp<-seq(yp[1],yp[3] + 2*bwidth ,l=targetc[k]+1)
		  if (design==3) {
			ypp<-seq(yp[1]- bwidth,yp[3] + bwidth,l=targetc[k]+1)
		  }
		  atc<-round(seq(1,targetc[k],l=5))
		  ypatc<-(ypp[atc]+ypp[atc+1])/2
		  tcks<-pl/5
		  xtck<-matrix(rep(c(lxp+pl,lxp+pl+tcks),length(atc)),length(atc),2,byrow=TRUE)
		  ytck<-matrix(rep(ypatc,each=2),length(atc),2,byrow=TRUE)

		  for (i in 1:targetc[k]) {
			polygon(x=c(lxp,lxp+pl,lxp+pl,lxp),y=c(ypp[i],ypp[i],ypp[i+1],ypp[i+1]),
					xpd=TRUE,col=cols[i],border=NA)
		  }
		  lines(x=c(lxp,lxp)+pl,y=c(min(ypp),max(ypp)),xpd=TRUE)
		  lines(x=c(lxp,lxp),y=c(min(ypp),max(ypp)),xpd=TRUE)
		  lines(x=c(lxp,lxp+pl),y=c(min(ypp),min(ypp)),xpd=TRUE)
		  lines(x=c(lxp+pl,lxp),y=c(max(ypp),max(ypp)),xpd=TRUE)

		  for (i in 1:nrow(xtck)) {
			lines(x=xtck[i,],y=ytck[i,],xpd=TRUE)
		  }
		  text(x=lxp+pl+2*tcks,y=ytck[,2],label=atc,xpd=TRUE,adj=0,cex=legend_text_size)

		}

	  }
	}
}

#**********************************************************************************#

#' accrual_plot_cum
#'
#' Plot of cumulative recruitment based on accrual data frame produced by accrual_create_df
#'
#' @param accrual_df  accrual data frame produced by accrual_create_df potentially with by option (i.e. as a list)
#	  with by option, a line is added for each element in the list
#' @param overall indicates that accrual_df contains a summary with all sites (only if by is not NA)
#' @param name_overall name of the summary with all sites (if by is not NA and overall==TRUE)
#' @param start_date start_date: date when recruitment started, single character or date,
#	  or "common" if the same date should be used for all sites,
#		if not given the first enrollment date is used as start_date
#' @param format_start_date format of the start date, ignored if start_date is a date
#' @param current_date date of the data export or database freeze, single character or date
#	  or "common" if the same date should be used for all sites,
#		if not given the latest enrollment date is used for each site
#' @param format_current_date format of the current date, ignored if current_date is a date
#' @param ylim  limits for y-axis
#' @param xlim  limits for x-axis
#' @param ylab y-axis label
#' @param xlabn integer giving the desired number of intervals for the xlabel, default=5
#' @param xlabminn nonnegative integer giving the minimal number of intervals
#' @param xlabformat format of date on x-axis
#' @param xlabpos position of the x-label
#' @param xlabsrt rotation of x-axis labels in degrees
#' @param xlabadj adjustment of x-label, numeric vector with length 1 or 2 for different adjustment in x- and y-direction
#' @param xlabcex size of x-axis label
#' @param col color for line(s) in plot
#		if accrual_df is a list and overall is indicated, the first entry is used for the overall
#' @param lty line types in plot
#		if accrual_df is a list and overall is indicated, the first entry is used for the overall
#' @param legend.list named list with options passed to legend()
#' @param ... further options passed to plot() and axis()
#'
#' @return A plot of the cumulative accrual, optionally by site.
#'
#' @export
#' @importFrom graphics plot
#'
#' @examples
#' set.seed(2020)
#' enrollment_dates <- as.Date("2018-01-01") + sort(sample(1:30, 50, replace=TRUE))
#' accrual_df<-accrual_create_df(enrollment_dates)
#' accrual_plot_cum(accrual_df)
#' accrual_plot_cum(accrual_df,cex.lab=1.2,cex.axis=1.1,xlabcex=1.1)
#'
#' #several sites
#' set.seed(1)
#' centers<-sample(c("Site 1","Site 2","Site 3"),length(enrollment_dates),replace=TRUE)
#' accrual_df<-accrual_create_df(enrollment_dates,by=centers)
#' accrual_plot_cum(accrual_df)
#'
#' #assuming a common start and current date
#' accrual_plot_cum(accrual_df,start_date="common",current_date="common")
#'
#' #plot and legend options
#' accrual_plot_cum(accrual_df,start_date="common",current_date="common",
#'      col=c("red",rep(1,3)),lty=c(1,1:3),cex.lab=1.2,cex.axis=1.1,xlabcex=1.1)
#' accrual_plot_cum(accrual_df,legend.list=list(ncol=2,bty=TRUE,cex=0.8))
#'
#' #without overall
#' accrual_df<-accrual_create_df(enrollment_dates,by=centers,overall=FALSE)
#' accrual_plot_cum(accrual_df,start_date="common",current_date="common",overall=FALSE)
#'

accrual_plot_cum<-function(accrual_df,
                           overall=TRUE,
                           name_overall="Overall",
                           start_date=NA,
                           format_start_date="%d%b%Y",
                           current_date=NA,
                           format_current_date="%d%b%Y",
                           ylim=NA,
                           xlim=NA,
                           ylab="Recruited patients",
                           xlabn=5,
                           xlabminn= xlabn %/% 2,
                           xlabformat="%d%b%Y",
                           xlabpos=NA,
                           xlabsrt=45,
                           xlabadj=c(1,1),
                           xlabcex=1,
                           col=rep(1:8,5),
                           lty=rep(1:5,each=8),
                           legend.list=NULL,
                           ...) {

  if (is.data.frame(accrual_df)) {
    accrual_df<-list(accrual_df)
    overall<-FALSE
  } else {
    stopifnot((is.data.frame(accrual_df[[1]])))
  }
  lc<-length(accrual_df)

  if (lc>length(col)) {
    col<-rep(col,lc)
  }
  if (lc>length(lty)) {
    lty<-rep(lty,lc)
  }

  if (lc>1 & overall==TRUE) {
    if (is.null(accrual_df[[name_overall]])) {
      warning("'",name_overall,"' not found in accrual_df, overall set to FALSE")
      overall<-FALSE
    }
  }

  if (!is.na(start_date)) {
    if (inherits(start_date,"Date")) {
      sdate<-start_date-0.00001
    } else {
      if (start_date=="common") {
        sdate<-min(do.call("c",lapply(accrual_df,function(x) min(x$Date))))-0.00001
      } else {
        sdate<-as.Date(start_date,format=format_start_date)-0.00001
      }
    }
    for (i in 1:lc) {
      if (sdate != min(accrual_df[[i]]$Date))  {
        if(!(sdate <= min(accrual_df[[i]]$Date))) stop("'start_date' after earliest enrolment")
        accrual_df[[i]]<-rbind(data.frame(Date=sdate,Freq=0,Cumulative=0),accrual_df[[i]])
      }
    }
  } else {
    for (i in 1:lc) {
      sdate<-min(accrual_df[[i]]$Date)-0.00001
      accrual_df[[i]]<-rbind(data.frame(Date=sdate,Freq=0,Cumulative=0),accrual_df[[i]])
    }
  }

  if (!is.na(current_date)) {
    if (inherits(current_date,"Date")) {
      end_date<-current_date
    } else {
      if (current_date=="common") {
        end_date<-max(do.call("c",lapply(accrual_df,function(x) max(x$Date))))
      } else {
        end_date<-as.Date(current_date,format=format_current_date)
      }
    }
    for (i in 1:lc) {
      if (end_date != max(accrual_df[[i]]$Date)) {
        if(!(end_date > max(accrual_df[[i]]$Date))) stop("'current_date' is before last enrolment")
        accrual_df[[i]]<-rbind(accrual_df[[i]],
                               data.frame(Date=end_date,Freq=0,Cumulative=max(accrual_df[[i]]$Cumulative)))
      }
    }
  }


<<<<<<< HEAD
=======
  ascale<-function(adf,xlim=NA,ylim=NA,ni=5,min.n=ni %/% 2) {
    if (is.data.frame(adf)) {
      adf<-list(adf)
    }
    if (sum(!is.na(xlim))==0) {
      xlims<-c(min(do.call("c",lapply(adf,function(x) min(x$Date)))),
               max(do.call("c",lapply(adf,function(x) max(x$Date)))))
	  xlabs<-pretty(x=xlims,n=ni,min.n=min.n)
      xlims<-c(min(xlims,xlabs),max(xlims,xlabs))	   
    } else {
      xlims<-xlim
	  xlabs<-pretty(x=xlims,n=ni,min.n=min.n)
      xlabs<-xlabs[xlabs>=xlims[1] & xlabs <=xlims[2]]
    }
>>>>>>> 9f9b8d4d


  if (overall) {
    lc<-length(accrual_df)-1
    adf<-accrual_df[[name_overall]]
    alim<-ascale(adf,xlim=xlim,ylim=ylim,ni=xlabn,min.n=xlabminn)
    lna<-names(accrual_df)
    lna<-c(name_overall,lna[lna!=name_overall])
  } else {
    alim<-ascale(accrual_df,xlim=xlim,ylim=ylim,ni=xlabn,min.n=xlabminn)
    lna<-names(accrual_df)
  }


  plot(0,type="n",ylim=alim[["ylim"]],xlim=alim[["xlim"]],
       axes=FALSE,xlab="",ylab=ylab,...)
  box()

  #xlabel
  xlabsl<-format(alim[["xlabs"]], xlabformat)
  axis(side=1,at=alim[["xlabs"]],labels=rep("",length(alim[["xlabs"]])),...)
  if (is.na(xlabpos)) {
    xlabpos<-par("usr")[3]-(par("usr")[4]-par("usr")[3])/30
  }
  text(x=alim[["xlabs"]],y=xlabpos,srt=xlabsrt,labels=xlabsl,xpd=TRUE,adj=xlabadj,cex=xlabcex)
  axis(side=2,las=1,...)

  for (i in (1:lc)) {
    dfi<-accrual_df[[i]]
    if (!overall) {
      lines(Cumulative~Date,data=dfi,col=col[i],lty=lty[i],type="s")
    } else {
      if (names(accrual_df)[[i]]!=name_overall) {
        lines(Cumulative~Date,data=dfi,col=col[i+1],lty=lty[i+1],type="s")
      }
    }
  }
  if (overall) {
    lines(Cumulative~Date,data=accrual_df[[name_overall]],col=col[1],lty=lty[1],type="s")
  }

  if (lc!=1) {
    if(!is.null(legend.list)) {
      ll<-legend.list
      #defaults if not given:
      vlist<-c("x","legend","ncol","col","lty","bty","y.intersp","seg.len")
      obslist<-list("topleft",lna,1,col,lty,"n",0.85,1.5)
      for (d in 1:length(vlist)) {
        if (is.null(ll[[vlist[d]]])) {
          ll[[vlist[d]]]<-obslist[[d]]
        }
      }
    } else {
      ll<-list(x = "topleft",legend = lna,ncol=1,col=col,lty=lty,bty="n",y.intersp=0.85,seg.len=1.5)
    }
    do.call("legend",ll)
  }

}


#**********************************************************************************#

#' accrual_plot_abs
#'
#' Plot of absolute recruitment by time unit
#'
#' @param accrual_df accrual data frame produced by accrual_create_df (optionally with by option as a list)
#' @param unit time unit for which the bars should be plotted, any of "month","year","week","day",
#'		can be a vector with the same length as accrual_df
#' @param target adds horizontal line for target recruitment per time unit,
#'		can be a vector with the same length as accrual_df
#' @param start_date start_date: date when recruitment started,
#'		single character/date, or a vector with the same length as accrual_df,
#'		if not given the first enrollment date is used as start_date,
#' @param format_start_date format of the start date, ignored if start_date is a date
#' @param current_date date of the data export or database freeze,
#'		single character/date, or a vector with the same length as accrual_df,
#'		if not given the latest enrollment date is used for each site,
#' @param format_current_date format of the current date, ignored if current_date is a date
#' @param ylim limits for y-axis, can be a vector with the same length as accrual_df
#' @param xlim limits for x-axis, in barplot units, can be a vector with the same length as accrual_df
#' @param ylab y-axis label
#' @param xlabformat format of date on x-axis
#' @param xlabsel selection of x-labels if not all should be shown,
#'		 by default all are shown up to 15 bars, with more an automated selection is done,
#'		 either NA (default), NULL (show all), or a numeric vector
#' @param xlabpos position of the x-label, can be a vector with the same length as accrual_df
#' @param xlabsrt rotation of x-axis labels in degrees
#' @param xlabadj adjustment of x-label, numeric vector with length 1 or 2 for different adjustment
#'   in x- and y-direction
#' @param xlabcex size of x-axis label
#' @param col colors of bars in barplot
#' @param ... further arguments passed to barplot() and axis()
#'
#' @return Barplot of absolute recruitment by time unit.
#'
#' @export
#'
#' @importFrom graphics abline axis barplot box grconvertX grconvertY legend lines mtext par points polygon text
#'
#' @examples
#' set.seed(2020)
#' enrollment_dates <- as.Date("2018-01-01") + sort(sample(1:30, 50, replace=TRUE))
#' accrual_df<-accrual_create_df(enrollment_dates)
#' accrual_plot_abs(accrual_df,unit="week",xlabformat="%d%b%Y")
#'
#' #time unit
#' accrual_plot_abs(accrual_df,unit="day",xlabformat="%d%b%Y")
#'
#' #include target
#' accrual_plot_abs(accrual_df,unit="week",xlabformat="%d%b%Y",target=10)
#'
#' #different start and current dates
#' accrual_plot_abs(accrual_df,unit="week",xlabformat="%d%b%Y",target=10,
#'    start_date=as.Date("2017-12-01"),current_date=as.Date("2018-03-01"))
#'
#' #further plot options
#' accrual_plot_abs(accrual_df,unit="week",ylab="No of recruited patients",
#'    xlabformat="%Y-%m-%d",xlabsrt=30,xlabpos=-0.8,xlabadj=c(1,0.5),
#'    col="pink",tck=-0.03,mgp=c(3,1.2,0))
#'
#' #accrual_df with by option
#' set.seed(2020)
#' centers<-sample(c("Site 1","Site 2","Site 3"),length(enrollment_dates),replace=TRUE)
#' accrual_df<-accrual_create_df(enrollment_dates,by=centers)
#' par(mfcol=c(2,2))
#' accrual_plot_abs(accrual_df=accrual_df,unit=c("week"))
#'
accrual_plot_abs<-function(accrual_df,unit="month",target=NA,
                           start_date=NA,format_start_date="%d%b%Y",
                           current_date=NA,format_current_date="%d%b%Y",
                           ylim=NA,xlim=NA,
                           ylab="Recruited patients",
                           xlabformat="%b %Y",xlabsel=NA,xlabpos=NA,xlabsrt=45,xlabadj=c(1,1),xlabcex=1,
                           col="grey",...) {

   if (is.data.frame(accrual_df)) {
	  accrual_df<-list(accrual_df)
  }

  unit<-mult(unit)
  if (is.na(match(unit,c("month","year","week","day")))) stop("'units' should be one of 'year', 'month', 'week', 'day'")
	# stopifnot(!is.na(sum(match(unit,c("month","year","week","day")))))
	target<-mult(target)
	current_date<-mult(current_date)
	start_date<-mult(start_date)
	xlabpos<-mult(xlabpos)

	if (mode(xlim) %in% c("logical","numeric","complex","character")) {
		xlim<-rep(list(xlim),length(accrual_df))
	} else {
		stopifnot(length(xlim)==length(accrual_df))
	}
	if (mode(ylim) %in% c("logical","numeric","complex","character")) {
		ylim<-rep(list(ylim),length(accrual_df))
	} else {
		stopifnot(length(ylim)==length(accrual_df))
	}

	for (i in 1:length(accrual_df)) {

	  accrual_dfi<-accrual_df[[i]]

	  #add start or end date
	  if (!is.na(start_date[i])) {
		if (inherits(start_date[i],"Date")) {
		  sdate<-start_date[i]
		} else {
		  sdate<-as.Date(start_date[i],format=format_start_date)
		}
		if (sdate != min(accrual_dfi$Date)) {
		  if (!sdate < min(accrual_dfi$Date)) stop("'start_date' after earliest enrolment")
		}
	  } else {
		sdate<-min(accrual_dfi$Date)
	  }


	  if (!is.na(current_date[i])) {
		if (inherits(current_date[i],"Date")) {
		  edate<-current_date[i]
		} else {
		  edate<-as.Date(current_date[i],format=format_current_date)
		}
		if (edate != max(accrual_dfi$Date)) {
		  if (!(edate > max(accrual_dfi$Date))) stop("'current_date' is before last enrolment")
		}
	  } else {
		edate<-max(accrual_dfi$Date)
	  }

	  #summarize data by time unit
	  dfit<-accrual_time_unit(accrual_dfi,unit=unit[i],start_date=sdate,current_date=edate)

	  if (sum(!is.na(ylim[[i]]))==0) {
		ylimi<-c(0,max(dfit$Freq,target[i],na.rm=TRUE)+1)
	  } else {
		ylimi<-ylim[[i]]
	  }

	  #xscale
	  b<-barplot(dfit$Freq,plot=FALSE)
	  if (sum(!is.na(xlim[[i]]))==0) {
		xlimi<-c(min(b),max(b)) + c(-0.5,0.5)
	  } else{
		xlimi<-xlim[[i]]
	  }

	  #x label selection
	  if (is.null(xlabsel)) {
		sel<-1:nrow(b)
	  } else {
		if (sum(!is.na(xlabsel))==0) {
		  if (nrow(b)>15) {
			sel<-round(seq(1,nrow(b),l=8))
			sel<-sel[sel>0&sel<=nrow(b)]
		  } else {
			sel<-1:nrow(b)
		  }
		} else {
		  sel<-xlabsel
		}
	  }

	  #plot
	  b<-barplot(dfit$Freq,ylab=ylab,
				 ylim=ylimi,axes=FALSE,xlim=xlimi,col=col,...)
	  box()
	  axis(side=2,las=2,...)
	  axis(side=1,at=b,labels=rep("",length(b)),...)

	  #xlabel
	  if (is.na(xlabpos[i])) {
		xlabposi<-par("usr")[3]-(par("usr")[4]-par("usr")[3])/30
	  } else {
		xlabposi<-xlabpos[i]
	  }
	  sel<-sel[sel<=nrow(b)]
	  bu<-b[sel,]
	  lab<-format(dfit$date,xlabformat)
	  lab<-lab[sel]
	  text(x=bu,y=xlabposi,srt=xlabsrt,labels=lab,xpd=TRUE,adj=xlabadj,cex = xlabcex)

	  #line for target
	  if (!is.na(target[i])) {
		abline(h=target[i],lty=2)
	  }
	}
}


# helpers
ascale<-function(adf,xlim=NA,ylim=NA,ni=5,min.n=ni %/% 2) {
  if (is.data.frame(adf)) {
    adf<-list(adf)
  }
  if (sum(!is.na(xlim))==0) {
    xlims<-c(min(do.call("c",lapply(adf,function(x) min(x$Date)))),
             max(do.call("c",lapply(adf,function(x) max(x$Date)))))
  } else {
    xlims<-xlim
  }
  xlabs<-pretty(x=xlims,n=ni,min.n=min.n)
  xlabs<-xlabs[xlabs>=xlims[1] & xlabs <=xlims[2]]

  if (sum(!is.na(ylim))==0) {
    ymax<-max(do.call("c",lapply(adf,function(x) max(x$Cumulative))))
    ylims<-c(0,ymax)
  } else {
    ylims<-ylim
  }
  alim<-list(xlim=xlims,ylim=ylims,xlabs=xlabs)
  return(alim)
}



mult<-function(var) {
  if (length(var)==1) {
    var<-rep(var,length(accrual_df))
    return(var)
  } else {
    stopifnot(length(var)==length(accrual_df))
    return(var)
  }
}

<|MERGE_RESOLUTION|>--- conflicted
+++ resolved
@@ -694,23 +694,6 @@
   }
 
 
-<<<<<<< HEAD
-=======
-  ascale<-function(adf,xlim=NA,ylim=NA,ni=5,min.n=ni %/% 2) {
-    if (is.data.frame(adf)) {
-      adf<-list(adf)
-    }
-    if (sum(!is.na(xlim))==0) {
-      xlims<-c(min(do.call("c",lapply(adf,function(x) min(x$Date)))),
-               max(do.call("c",lapply(adf,function(x) max(x$Date)))))
-	  xlabs<-pretty(x=xlims,n=ni,min.n=min.n)
-      xlims<-c(min(xlims,xlabs),max(xlims,xlabs))	   
-    } else {
-      xlims<-xlim
-	  xlabs<-pretty(x=xlims,n=ni,min.n=min.n)
-      xlabs<-xlabs[xlabs>=xlims[1] & xlabs <=xlims[2]]
-    }
->>>>>>> 9f9b8d4d
 
 
   if (overall) {

--- conflicted
+++ resolved
@@ -9,13 +9,10 @@
 #' @param start_date date when recruitment started, single character or date, if not given the first enrollment date is used
 # @param format_start_date format of the start date, ignored if start_date is a date
 #' @param current_date date of the data export or database freeze, single character or date, if not given the latest enrollment date is used
-<<<<<<< HEAD
+
 # @param format_current_date format of the current date, ignored if current_date is a date
 #' @param force_start0 adds an extra 0 line to the accrual data frame in cases where a start date is given and
 #' corresponds to the earliest enrollment date
-=======
-#' @param format_current_date format of the current date, ignored if current_date is a date
->>>>>>> 51aa439d
 #' @param by vector with centers, has to have the same length as enrollment dates,
 #' generates a list with accrual data frames for each site
 #' @param overall indicates that accrual_df contains a summary with all sites (only if by is not NA)
@@ -43,25 +40,17 @@
                               start_date=NA,
                               # format_start_date="%d%b%Y",
                               current_date=NA,
-<<<<<<< HEAD
+
                               # format_current_date="%d%b%Y",
                               force_start0=TRUE,
-=======
-                              format_current_date="%d%b%Y",
->>>>>>> 51aa439d
                               by=NA,
                               overall=TRUE,
                               name_overall="Overall") {
 
-<<<<<<< HEAD
+
   check_date(enrollment_dates)
   if (!is.na(start_date)) check_date(start_date)
   if (!is.na(current_date)) check_date(current_date)
-=======
-  if (inherits(enrollment_dates,"Date")) {
-    format_enrollment_dates<-"%Y-%m-%d"
-  }
->>>>>>> 51aa439d
 
   if (sum(!is.na(by))==0) {
     nc<-1
@@ -101,20 +90,9 @@
     adf$Cumulative <- cumsum(adf$Freq)
 
     if (!is.na(start_date)) {
-<<<<<<< HEAD
       if (start_date != min(adf$Date) | force_start0)  {
         stopifnot(start_date <= min(adf$Date))
         adf<-rbind(data.frame(Date=start_date,Freq=0,Cumulative=0),adf)
-=======
-      if (inherits(start_date,"Date")) {
-        sdate<-start_date
-      } else {
-        sdate<-as.Date(start_date,format=format_start_date)
-      }
-      if (sdate != min(adf$Date))  {
-        stopifnot(sdate <= min(adf$Date))
-        adf<-rbind(data.frame(Date=sdate,Freq=0,Cumulative=0),adf)
->>>>>>> 51aa439d
       }
     }
 

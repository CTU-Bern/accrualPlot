--- conflicted
+++ resolved
@@ -4,13 +4,13 @@
 #' recruited at each date from a vector with enrollment dates.
 #'
 #' @param enrollment_dates dates on which patients are enrolled, date vector
-#' @param start_date date when recruitment started. Single date (used for all sites in by), 
-#'  date vector (with the same length the number of distinct sites in by), 
+#' @param start_date date when recruitment started. Single date (used for all sites in by),
+#'  date vector (with the same length the number of distinct sites in by),
 #'  "common" (first date overall) or "site" (first date for each site, default).
-#' @param current_date date of the data export or database freeze. 
+#' @param current_date date of the data export or database freeze.
 #' 	Single date, date vector (with the same length the number of distinct sites in by),
 #'  "common" (last date overall, default) or "site" (first date for each site).
-#' @param force_start0 logical, adds an extra 0 line to the accrual data frame in cases 
+#' @param force_start0 logical, adds an extra 0 line to the accrual data frame in cases
 #'  where a start date is given and corresponds to the earliest enrollment date.
 #' @param by vector with sites, has to have the same length as enrollment dates,
 #' generates a list with accrual data frames for each site
@@ -48,48 +48,38 @@
   check_date(enrollment_dates)
   if(any(is.na(enrollment_dates))) stop("'enrollment_dates' contains NA values")
   pos_overall<-match.arg(pos_overall)
-   
+
    if (sum(!is.na(by))==0) {
     nc<-1; nct<-1; byt<-0
   } else {
     if (is.factor(by)) {lc<-levels(by)} else {lc<-sort(unique(by))}
 	nc<-length(lc)
-    nct<-ifelse(overall==TRUE,nc+1,nc) 
+    nct<-ifelse(overall==TRUE,nc+1,nc)
     byt<-1
-  }	
-  
+  }
+
   if (!any(start_date[1] %in% c("site","common"))) {
 	check_date(start_date)
-	check_length(start_date,by)	
+	check_length(start_date,by)
 	start_date<-mult(start_date,nc)
-	if (nct>nc) {start_date<-c(start_date,min(start_date))}	
+	if (nct>nc) {start_date<-c(start_date,min(start_date))}
   } else {
-<<<<<<< HEAD
-    if (is.factor(by)) {
-  	  lc<-levels(by)
-  	} else {
-  	  lc<-unique(by)
-  	}
 
-    nc<-length(lc)
-    if (overall==TRUE) {
-      nc<-nc+1
-=======
 	if(length(start_date)!=1) {
 		stop(paste0(start_date," should be of class Date or a single character 'common' or 'site'"))
-	}	
+	}
 	if (start_date=="common") {
 		start_date<-rep(min(enrollment_dates),nct)
 	} else {
 	   start_date<-rep(NA,nct)
     }
-  }	
-  
+  }
+
   if (!any(current_date[1] %in% c("site","common"))) {
 	check_date(current_date)
-	check_length(current_date,by)	
+	check_length(current_date,by)
 	current_date<-mult(current_date,nc)
-	if (nct>nc) {current_date<-c(current_date,max(current_date))}	
+	if (nct>nc) {current_date<-c(current_date,max(current_date))}
   } else {
 	if(length(current_date)!=1) {
 		stop(paste0(current_date," should be of class Date or a single character 'common' or 'site'"))
@@ -98,80 +88,16 @@
 		current_date<-rep(max(enrollment_dates),nct)
 	} else {
 	   current_date<-rep(NA,nct)
->>>>>>> 0c516088
-    }
-  }	
-  
-  accrual_df<-numeric(0)
-<<<<<<< HEAD
-
-  for (i in 1:nc) {
-
-    if (byt==0) {
-      ed<-enrollment_dates
-    } else {
-      if (overall==TRUE & i==nc) {
-        ed<-enrollment_dates
-      } else {
-        ed<-enrollment_dates[by==lc[i]]
-      }
-    }
-
-    adf <- data.frame(table(ed))
-    colnames(adf) <- c("Date", "Freq")
-    adf$Date <- as.Date(adf$Date,format=format_enrollment_dates)
-    adf<-adf[order(adf$Date),]
-    adf$Cumulative <- cumsum(adf$Freq)
-
-    if (!is.na(start_date)) {
-      if (inherits(start_date,"Date")) {
-        sdate<-start_date
-      } else {
-        sdate<-as.Date(start_date,format=format_start_date)
-        if (is.na(sdate)) stop("error parsing start date - incorrect format?")
-      }
-
-      if (sdate != min(adf$Date))  {
-        if (!(sdate <= min(adf$Date))) stop("'start_date' after earliest enrolment")
-        adf<-rbind(data.frame(Date=sdate,Freq=0,Cumulative=0),adf)
-      }
-    }
-
-    if (!is.na(current_date)) {
-      if (inherits(current_date,"Date")) {
-        end_date<-current_date
-      } else {
-        end_date<-as.Date(current_date,format=format_current_date)
-        if (is.na(end_date)) stop("error parsing current date - incorrect format?")
-      }
-      if (end_date != max(adf$Date)) {
-        if (!(end_date > max(adf$Date))) stop("'current_date' is before last enrolment")
-        adf<-rbind(adf,data.frame(Date=end_date,Freq=0,Cumulative=max(adf$Cumulative)))
-      }
-    }
-
-    if (byt==0) {
-      accrual_df<-adf
-    } else {
-      accrual_df<-append(accrual_df,list(adf))
-      if (overall==TRUE & i==nc) {
-        names(accrual_df)[i]<-name_overall
-      } else {
-        names(accrual_df)[i]<-lc[i]
-      }
     }
   }
-  if (byt == 1) accrual_df <- lapply(accrual_df, function(x) {
-      class(x) <- c("accrual_df", class(x))
-      x
-    })
-=======
-  
+
+  accrual_df<-numeric(0)
+
   if (byt==0) {
     ed<-enrollment_dates
     accrual_df<-genadf(enrollment_dates=ed,start_date=start_date[1],current_date=current_date[1],
 		force_start0=force_start0)
-  } 
+  }
   else {
      for (i in 1:nc) {
        ed<-enrollment_dates[by==lc[i]]
@@ -179,9 +105,9 @@
 		force_start0=force_start0)
 	   accrual_df<-append(accrual_df,list(adf))
 	   names(accrual_df)[i]<-lc[i]
-	 } 
+	 }
   }
-   
+
   if (byt!=0 & overall) {
     ed<-enrollment_dates
     adf<-genadf(enrollment_dates=ed,start_date=start_date[nct],current_date=current_date[nct],
@@ -189,12 +115,16 @@
     if (pos_overall=="last") {
 	  accrual_df<-append(accrual_df,list(name_overall=adf))
 	} else {
-	  accrual_df<-append(list(name_overall=adf),accrual_df)	
+	  accrual_df<-append(list(name_overall=adf),accrual_df)
 	}
 	names(accrual_df)[names(accrual_df)=="name_overall"]<-name_overall
   }
 
->>>>>>> 0c516088
+  if (byt == 1) accrual_df <- lapply(accrual_df, function(x) {
+    class(x) <- c("accrual_df", class(x))
+    x
+  })
+
   class(accrual_df) <- c("accrual_df", class(accrual_df))
   return(accrual_df)
 }

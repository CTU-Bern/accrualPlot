--- conflicted
+++ resolved
@@ -90,13 +90,9 @@
         sdate<-as.Date(start_date,format=format_start_date)
         if (is.na(sdate)) stop("error parsing start date - incorrect format?")
       }
-<<<<<<< HEAD
-      if (sdate != min(adf$Date) | force_start0=="yes")  {
+
+      if (sdate != min(adf$Date))  {
         if (!(sdate <= min(adf$Date))) stop("'start_date' after earliest enrolment")
-=======
-      if (sdate != min(adf$Date))  {
-        stopifnot(sdate <= min(adf$Date))
->>>>>>> bf90baa4
         adf<-rbind(data.frame(Date=sdate,Freq=0,Cumulative=0),adf)
       }
     }

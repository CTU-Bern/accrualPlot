--- conflicted
+++ resolved
@@ -1,19 +1,13 @@
+
 <!-- README.md is generated from README.Rmd. Please edit that file -->
 
-`accrualPlot`
-=============
+# `accrualPlot`
 
 <!-- [![](https://www.r-pkg.org/badges/version/accrualPlot?color=green)](https://cran.r-project.org/package=accrualPlot)  -->
 
-<<<<<<< HEAD
-
 [![](https://img.shields.io/badge/dev%20version-0.3.2-blue.svg)](https://github.com/CTU-Bern/accrualPlot)
-[![Actions Status](https://github.com/CTU-Bern/presize/workflows/R-CMD-check/badge.svg)](https://github.com/CTU-Bern/presize/actions)
-=======
-[![](https://img.shields.io/badge/dev%20version-0.3.4-blue.svg)](https://github.com/CTU-Bern/accrualPlot)
 [![Actions
-Status](https://github.com/CTU-Bern/presize/workflows/R-CMD-check/badge.svg)](https://github.com/CTU-Bern/presize/actions)
->>>>>>> 7d33a68b
+Status](https://github.com/CTU-Bern/accrualPlot/workflows/R-CMD-check/badge.svg)](https://github.com/CTU-Bern/accrualPlot/actions)
 <!-- ![travis](https://travis-ci.com/CTU-Bern/presize.svg?branch=master) -->
 <!-- [![AppVeyor Build Status](https://ci.appveyor.com/api/projects/status/github/CTU-Bern/presize?branch=master&svg=true)](https://ci.appveyor.com/project/CTU-Bern/presize) -->
 <!-- [![codecov](https://codecov.io/github/CTU-Bern/accrualPlot/branch/master/graphs/badge.svg)](https://codecov.io/github/CTU-Bern/accrualPlot) -->
@@ -24,115 +18,135 @@
 for planning analyses and estimating how long a trial needs to continue
 recruiting participants. `accrualPlot` provides tools for such plots
 
-Installation
-------------
+## Installation
 
 <!-- `accrualPlot` can be installed from CRAN in the usual manner: -->
 
 You can install the development version of `accrualPlot` from github
 with:
 
-    # install.packages("remotes")
-    remotes::install_github("CTU-Bern/accrualPlot")
+``` r
+# install.packages("remotes")
+remotes::install_github("CTU-Bern/accrualPlot")
+```
 
 Note that `remotes` treats any warnings (e.g. that a certain package was
 built under a different version of R) as errors. If you see such an
 error, run the following line and try again:
 
-    Sys.setenv(R_REMOTES_NO_ERRORS_FROM_WARNINGS = "true")
+``` r
+Sys.setenv(R_REMOTES_NO_ERRORS_FROM_WARNINGS = "true")
+```
 
-Overview
---------
+## Overview
 
 The first step to using `accrualPlot` is to create an accrual dataframe.
 This is simply a dataframe with a counts of participants included per
 day.
 
-    # load package
-    library(accrualPlot)
-    #> Loading required package: lubridate
-    #> 
-    #> Attaching package: 'lubridate'
-    #> The following objects are masked from 'package:base':
-    #> 
-    #>     date, intersect, setdiff, union
+``` r
+# load package
+library(accrualPlot)
+#> Loading required package: lubridate
+#> 
+#> Attaching package: 'lubridate'
+#> The following objects are masked from 'package:base':
+#> 
+#>     date, intersect, setdiff, union
 
-    # generate some data
-    set.seed(1234)
-    x <- as.Date("2020-12-07") + sample(c(-20:20), 50, replace = TRUE)
+# generate some data
+set.seed(1234)
+x <- as.Date("2020-12-07") + sample(c(-20:20), 50, replace = TRUE)
 
-    df <- accrual_create_df(x)
+df <- accrual_create_df(x)
+```
 
 Cumulative recruitment
 
-    plot(df)
+``` r
+plot(df)
+```
 
-![](man/figures/README-unnamed-chunk-3-1.png)
+![](man/figures/README-unnamed-chunk-3-1.png)<!-- -->
 
-    # accrual_plot_cum(df)
+``` r
+# accrual_plot_cum(df)
+```
 
 Recruitment per day
 
-    plot(df, which = "abs", unit = "day")
+``` r
+plot(df, which = "abs", unit = "day")
+```
 
-![](man/figures/README-unnamed-chunk-4-1.png)
+![](man/figures/README-unnamed-chunk-4-1.png)<!-- -->
 
-    # accrual_plot_abs(df, unit = "day")
+``` r
+# accrual_plot_abs(df, unit = "day")
+```
 
 If we know that we started recruiting on the 1st November, we can add
 this information.
 
-    # accrual_plot_cum(df, start_date = as.Date("2020-11-01"))
-    plot(df, start_date = as.Date("2020-11-01"))
+``` r
+# accrual_plot_cum(df, start_date = as.Date("2020-11-01"))
+plot(df, start_date = as.Date("2020-11-01"))
+```
 
-![](man/figures/README-unnamed-chunk-5-1.png)
+![](man/figures/README-unnamed-chunk-5-1.png)<!-- -->
 
 Multiple sites can also be depicted…
 
-    site <- sample(1:3, 50, replace = TRUE)
-    df2 <- accrual_create_df(x, by = site)
-    # accrual_plot_cum(df2)
-    plot(df2)
+``` r
+site <- sample(1:3, 50, replace = TRUE)
+df2 <- accrual_create_df(x, by = site)
+# accrual_plot_cum(df2)
+plot(df2)
+```
 
-![](man/figures/README-unnamed-chunk-6-1.png)
+![](man/figures/README-unnamed-chunk-6-1.png)<!-- -->
 
 It is also possible to predict the time point at which a certain number
 of participants has been recruited (for estimating when a study will be
 complete). If we want to recruit a total of 75 participants, we can put
 that in the `target` option.
 
-    accrual_plot_predict(df, target = 75)
-    # accrual_plot_predict(df2, target = 75) # does not seem to work
-    plot(df, "predict", target = 75)
+``` r
+accrual_plot_predict(df, target = 75)
+# accrual_plot_predict(df2, target = 75) # does not seem to work
+plot(df, "predict", target = 75)
+```
 
-![](man/figures/README-unnamed-chunk-7-1.png)
+![](man/figures/README-unnamed-chunk-7-1.png)<!-- -->
 
 Table of recruitment, with or without a descriptive header.
 
-    # accrual_table(df) 
-    summary(df) 
-    #>            start_date            time                    n
-    #>  First participant in Months accruing Participants accrued
-    #>             18Nov2020               1                   50
-    #>                      rate
-    #>  Accrual rate (per month)
-    #>                     38.46
-    summary(df2) 
-    #>     name           start_date            time                    n
-    #>   Center First participant in Months accruing Participants accrued
-    #>        1            18Nov2020               1                   16
-    #>        2            21Nov2020               1                   19
-    #>        3            19Nov2020               1                   15
-    #>  Overall            18Nov2020               1                   50
-    #>                      rate
-    #>  Accrual rate (per month)
-    #>                     12.31
-    #>                     15.83
-    #>                     11.84
-    #>                     38.46
-    summary(df2, header = FALSE) 
-    #>     name start_date time  n  rate
-    #>        1  18Nov2020    1 16 12.31
-    #>        2  21Nov2020    1 19 15.83
-    #>        3  19Nov2020    1 15 11.84
-    #>  Overall  18Nov2020    1 50 38.46+``` r
+# accrual_table(df) 
+summary(df) 
+#>            start_date            time                    n
+#>  First participant in Months accruing Participants accrued
+#>             18Nov2020               1                   50
+#>                      rate
+#>  Accrual rate (per month)
+#>                     38.46
+summary(df2) 
+#>     name           start_date            time                    n
+#>   Center First participant in Months accruing Participants accrued
+#>        3            19Nov2020               1                   15
+#>        2            21Nov2020               1                   19
+#>        1            18Nov2020               1                   16
+#>  Overall            18Nov2020               1                   50
+#>                      rate
+#>  Accrual rate (per month)
+#>                     13.64
+#>                     15.83
+#>                     12.31
+#>                     38.46
+summary(df2, header = FALSE) 
+#>     name start_date time  n  rate
+#>        3  19Nov2020    1 15 13.64
+#>        2  21Nov2020    1 19 15.83
+#>        1  18Nov2020    1 16 12.31
+#>  Overall  18Nov2020    1 50 38.46
+```